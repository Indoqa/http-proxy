--- conflicted
+++ resolved
@@ -1,10 +1,10 @@
 Indoqa Http Proxy
-<<<<<<< HEAD
 Copyright 2016 Indoqa Software Design und Beratung GmbH
-=======
-Copyright 2015 Indoqa Software Design und Beratung GmbH
->>>>>>> 448a7053
  
 This product includes software developed at
 Indoqa Software Design und Beratung GmbH (http://www.indoqa.com/).
+
+This product includes software developed at
+The Apache Software Foundation (http://www.apache.org/).
+
  